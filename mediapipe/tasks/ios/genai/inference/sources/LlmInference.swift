--- conflicted
+++ resolved
@@ -51,6 +51,8 @@
   @objc public init(options: Options) throws {
     let cacheDirectory = FileManager.default.temporaryDirectory.path
 
+    let sequenceBatchSize = LlmInference.sequenceBatchSize
+    let numberOfDecodeStepsPerSync = LlmInference.numberOfDecodeStepsPerSync
     llmTaskRunner = try options.modelPath.withCString { modelPath in
       try cacheDirectory.withCString { cacheDirectory in
         try options.supportedLoraRanks.withUnsafeMutableBufferPointer { supportedLoraRanks in
@@ -58,9 +60,9 @@
             model_path: modelPath,
             cache_dir: cacheDirectory,
             max_num_tokens: options.maxTokens,
-            num_decode_steps_per_sync: LlmInference.numberOfDecodeStepsPerSync,
-            sequence_batch_size: LlmInference.sequenceBatchSize,
-            number_of_supported_lora_ranks: options.supportedLoraRanks.count,
+            num_decode_steps_per_sync: numberOfDecodeStepsPerSync,
+            sequence_batch_size: sequenceBatchSize,
+            number_of_supported_lora_ranks: supportedLoraRanks.count,
             supported_lora_ranks: supportedLoraRanks.baseAddress,
             max_top_k: options.maxTopk,
             llm_activation_data_type: options.activationDataType.activationDataTypeC,
@@ -97,8 +99,70 @@
   ///   - An `LlmSessionRunner` that wraps around a new session.
   /// - Throws: An error if the underlying engine could not create a session.
   func createSessionRunner(sessionConfig: LlmSessionConfig) throws -> LlmSessionRunner {
-    let llmSessionRunner = try llmTaskRunner.createSessionRunner(sessionConfig: sessionConfig)
-    return llmSessionRunner
+    return try llmTaskRunner.createSessionRunner(sessionConfig: sessionConfig)
+  }
+
+  /// Generates a response based on the input text. This function creates a new session for each
+  /// call. If you want to have a stateful inference, use `LlmInference.Session`'s
+  /// `generateResponse()` instead.
+  ///
+  /// - Parameters:
+  ///   - inputText: A `String` that is used to query the LLM.
+  /// - Throws: An error if the LLM's response is invalid.
+  @objc public func generateResponse(inputText: String) throws -> String {
+    let session = try LlmInference.Session(llmInference: self)
+    try session.addQueryChunk(inputText: inputText)
+    return try session.generateResponse()
+  }
+
+  /// Generates a response based on the input text asynchronously. The `progress` callback returns
+  /// the partial responses from the LLM or any errors. `completion` callback is invoked once the
+  /// LLM is done generating responses. This function creates a new session for each call.
+  /// If you want to have a stateful inference, use `LlmInference.Session`'s
+  /// `generateResponseAsync(progress: completion:) throws` instead.
+  ///
+  /// - Parameters:
+  ///   - progress: A callback invoked when a partial response is available from the LLM.
+  ///   - completion: A callback invoked when the LLM finishes response generation.
+  /// - Throws: An error if the LLM's response is invalid.
+  @objc public func generateResponseAsync(
+    inputText: String,
+    progress: @escaping (_ partialResponse: String?, _ error: Error?) -> Void,
+    completion: @escaping (() -> Void)
+  ) throws {
+    let session = try LlmInference.Session(llmInference: self)
+    try session.addQueryChunk(inputText: inputText)
+    try session.generateResponseAsync(progress: progress, completion: completion)
+  }
+
+  /// Generates a response based on the input text asynchronously. This function creates a new
+  /// session for each call. If you want to have a stateful inference, use `LlmInference.Session`'s
+  /// `generateResponseAsync() -> AsyncThrowingStream<String, Error>` instead.
+  ///
+  /// - Parameters:
+  ///   - inputText: The prompt used to query the LLM.
+  /// - Returns: An async throwing stream that contains the partial responses from the LLM.
+  @available(iOS 13, macOS 10.15, tvOS 13, watchOS 6, *)
+  public func generateResponseAsync(inputText: String) -> AsyncThrowingStream<String, Error> {
+    AsyncThrowingStream { continuation in
+      do {
+        let session = try LlmInference.Session(llmInference: self)
+        try session.addQueryChunk(inputText: inputText)
+        try session.generateResponseAsync(
+          progress: { partialResponse, error in
+            if let error {
+              continuation.finish(throwing: error)
+            } else if let partialResponse {
+              continuation.yield(partialResponse)
+            }
+          },
+          completion: {
+            continuation.finish()
+          })
+      } catch {
+        continuation.finish(throwing: error)
+      }
+    }
   }
 
   /// If no response generation using any session created from this `LlmInference` is currently in
@@ -115,7 +179,7 @@
     /// state of response generation. All other calls are blocked until the state is
     /// updated. If the state indicates that response generation is currently in progress, the
     /// block throws an error. Since it is a synchronous block that blocks execution until it is
-    /// complete, the error is in turn propogated as an error thrown by the function.
+    /// complete, the error is in turn propagated as an error thrown by the function.
     try responseGenerationInProgressQueue.sync {
       if !responseGenerationInProgress {
         responseGenerationInProgress = true
@@ -133,19 +197,6 @@
       responseGenerationInProgress = false
     }
   }
-<<<<<<< HEAD
-
-  private static func humanReadableString(
-    llmResponses: [String], stripLeadingWhitespaces: Bool = true
-  ) -> String? {
-    guard let llmResponse = llmResponses.first else {
-      return ""
-    }
-    return llmResponse.humanReadableString(stripLeadingWhitespaces: stripLeadingWhitespaces)
-  }
-
-=======
->>>>>>> e1a21411
 }
 
 // Extension to `LlmInference` for defining `LlmInference.Options`
@@ -163,9 +214,8 @@
 
     /// Maximum top k, which is the max Top-K value supported for all sessions created with the
     /// `LlmInference`, used by GPU only. If a session with Top-K value larger than this is being
-    /// asked to be created, it will be rejected(throw error). If not provided, the max top k will
-    /// be 1, which means only greedy decoding is supported for any sessions created with this
-    /// `LlmInference``.
+    /// asked to be created, it will be rejected(throw error). A value of 1 means only greedy
+    // decoding is supported for any sessions created with this `LlmInference`. Default value is 40.
     @objc public var maxTopk: Int = 40
 
     /// The supported lora ranks for the base model. Used by GPU only.
